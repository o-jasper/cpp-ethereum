/*
	This file is part of cpp-ethereum.

	cpp-ethereum is free software: you can redistribute it and/or modify
	it under the terms of the GNU General Public License as published by
	the Free Software Foundation, either version 3 of the License, or
	(at your option) any later version.

	cpp-ethereum is distributed in the hope that it will be useful,
	but WITHOUT ANY WARRANTY; without even the implied warranty of
	MERCHANTABILITY or FITNESS FOR A PARTICULAR PURPOSE.  See the
	GNU General Public License for more details.

	You should have received a copy of the GNU General Public License
	along with cpp-ethereum.  If not, see <http://www.gnu.org/licenses/>.
*/
/** @file main.cpp
 * @author Gav Wood <i@gavwood.com>
 * @date 2014
 * Ethereum client.
 */

#include <thread>
#include <chrono>
#include <fstream>
#include <iostream>
#include <boost/algorithm/string.hpp>
#include <boost/algorithm/string/trim_all.hpp>
#include <libethsupport/FileSystem.h>
#include <libethcore/Instruction.h>
#include <libethereum/Defaults.h>
#include <libethereum/Client.h>
#include <libethereum/PeerNetwork.h>
#include <libethereum/BlockChain.h>
#include <libethereum/State.h>
#if ETH_JSONRPC
#include <eth/EthStubServer.h>
#include <eth/EthStubServer.cpp>
#include <eth/abstractethstubserver.h>
#include <eth/CommonJS.h>
#include <eth/CommonJS.cpp>
#endif
#include "BuildInfo.h"

#undef KEY_EVENT // from windows.h
#include <ncurses.h>
#undef OK
#include <form.h>
#undef OK

using namespace std;
using namespace eth;
using namespace boost::algorithm;
using eth::Instruction;
using eth::c_instructionInfo;

bool isTrue(std::string const& _m)
{
	return _m == "on" || _m == "yes" || _m == "true" || _m == "1";
}

bool isFalse(std::string const& _m)
{
	return _m == "off" || _m == "no" || _m == "false" || _m == "0";
}

void help()
{
	cout
		<< "Usage neth [OPTIONS] <remote-host>" << endl
        << "Options:" << endl
        << "    -a,--address <addr>  Set the coinbase (mining payout) address to addr (default: auto)." << endl
        << "    -c,--client-name <name>  Add a name to your client's version string (default: blank)." << endl
        << "    -d,--db-path <path>  Load database from path (default:  ~/.ethereum " << endl
        << "                         <APPDATA>/Etherum or Library/Application Support/Ethereum)." << endl
        << "    -h,--help  Show this help message and exit." << endl
#if ETH_JSONRPC
        << "    -j,--json-rpc  Enable JSON-RPC server (default: off)." << endl
        << "    --json-rpc-port  Specify JSON-RPC server port (implies '-j', default: 8080)." << endl
#endif
        << "    -l,--listen <port>  Listen on the given port for incoming connected (default: 30303)." << endl
        << "    -m,--mining <on/off>  Enable mining (default: off)" << endl
        << "    -n,--upnp <on/off>  Use upnp for NAT (default: on)." << endl
        << "    -o,--mode <full/peer>  Start a full node or a peer node (Default: full)." << endl
        << "    -p,--port <port>  Connect to remote port (default: 30303)." << endl
        << "    -r,--remote <host>  Connect to remote host (default: none)." << endl
        << "    -s,--secret <secretkeyhex>  Set the secret key for use with send command (default: auto)." << endl
        << "    -u,--public-ip <ip>  Force public ip to given (default; auto)." << endl
        << "    -v,--verbosity <0..9>  Set the log verbosity from 0 to 9 (tmp forced to 1)." << endl
        << "    -x,--peers <number>  Attempt to connect to given number of peers (default: 5)." << endl
        << "    -V,--version  Show the version and exit." << endl;
        exit(0);
}

void interactiveHelp()
{
	cout
        << "Commands:" << endl
        << "    netstart <port>  Starts the network sybsystem on a specific port." << endl
        << "    netstop  Stops the network subsystem." << endl
#if ETH_JSONRPC
        << "    jsonstart <port>  Starts the JSON-RPC server." << endl
        << "    jsonstop  Stops the JSON-RPC server." << endl
#endif
        << "    connect <addr> <port>  Connects to a specific peer." << endl
        << "    minestart  Starts mining." << endl
        << "    minestop  Stops mining." << endl
        << "    address  Gives the current address." << endl
        << "    secret  Gives the current secret" << endl
        << "    block  Gives the current block height." << endl
        << "    balance  Gives the current balance." << endl
        << "    peers  List the peers that are connected" << endl
        << "    transact  Execute a given transaction." << endl
        << "    send  Execute a given transaction with current secret." << endl
        << "    contract  Create a new contract with current secret." << endl
        << "    inspect <contract> Dumps a contract to <APPDATA>/<contract>.evm." << endl
        << "    exit  Exits the application." << endl;
}

string credits()
{
	std::ostringstream ccout;
	ccout
		<< "NEthereum (++) " << eth::EthVersion << endl
		<< "  Code by Gav Wood & , (c) 2013, 2014." << endl
		<< "  Based on a design by Vitalik Buterin." << endl << endl;

	string vs = toString(eth::EthVersion);
	vs = vs.substr(vs.find_first_of('.') + 1)[0];
	string m_servers;
<<<<<<< HEAD
	if (pocnumber == 4)
		m_servers = "54.72.31.55";
	else
		m_servers = "54.72.69.180";
=======
	m_servers = "173.246.105.207";
>>>>>>> c845d05a

	ccout << "Type 'netstart 30303' to start networking" << endl;
	ccout << "Type 'connect " << m_servers << " 30303' to connect" << endl;
	ccout << "Type 'exit' to quit" << endl << endl;
	return ccout.str();
}

void version()
{
	cout << "neth version " << eth::EthVersion << endl;
	cout << "Build: " << ETH_QUOTED(ETH_BUILD_PLATFORM) << "/" << ETH_QUOTED(ETH_BUILD_TYPE) << endl;
	exit(0);
}

Address c_config = Address("9ef0f0d81e040012600b0c1abdef7c48f720f88a");
string pretty(h160 _a, eth::State _st)
{
	string ns;
	h256 n;
	if (h160 nameReg = (u160)_st.storage(c_config, 0))
		n = _st.storage(nameReg, (u160)(_a));
	if (n)
	{
		std::string s((char const*)n.data(), 32);
		if (s.find_first_of('\0') != string::npos)
			s.resize(s.find_first_of('\0'));
		ns = " " + s;
	}
	return ns;
}

namespace nc
{

class nc_window_streambuf: public std::streambuf
{
public:
	nc_window_streambuf(WINDOW* p, std::ostream& os, unsigned long cursesAttr = 0);
	nc_window_streambuf(WINDOW* p, unsigned long _cursesAttr = 0);
	nc_window_streambuf(nc_window_streambuf const& _rhs);
	virtual ~nc_window_streambuf();

	nc_window_streambuf& operator=(nc_window_streambuf const& _rhs);

	virtual int overflow(int c);
	virtual int sync();

private:
	void copy(nc_window_streambuf const& _rhs);

	WINDOW* m_pnl;
	unsigned long m_flags;
	std::ostream* m_os;
	std::streambuf* m_old;
};

nc_window_streambuf::nc_window_streambuf(WINDOW * p, unsigned long _cursesAttr):
	m_pnl(p),
	m_flags(_cursesAttr),
	m_os(0),
	m_old(0)
{
	// Tell parent class that we want to call overflow() for each
	// input char:
	setp(0, 0);
	setg(0, 0, 0);
	scrollok(p, true);
	mvwinch(p, 0, 0);
}

nc_window_streambuf::nc_window_streambuf(WINDOW* _p, std::ostream& _os, unsigned long _cursesAttr):
	m_pnl(_p),
	m_flags(_cursesAttr),
	m_os(&_os),
	m_old(_os.rdbuf())
{
	setp(0, 0);
	setg(0, 0, 0);
	_os.rdbuf(this);
	scrollok(_p, true);
	mvwinch(_p, 0, 0);
}

void nc_window_streambuf::copy(nc_window_streambuf const& _rhs)
{
	if (this != &_rhs)
	{
		m_pnl = _rhs.m_pnl;
		m_flags = _rhs.m_flags;
		m_os = _rhs.m_os;
		m_old = _rhs.m_old;
	}
}

nc_window_streambuf::nc_window_streambuf(nc_window_streambuf const& _rhs):
	std::streambuf()
{
	copy(_rhs);
}

nc_window_streambuf& nc_window_streambuf::operator=(nc_window_streambuf const& _rhs)
{
	copy(_rhs);
	return *this;
}

nc_window_streambuf::~nc_window_streambuf()
{
	if (m_os)
		m_os->rdbuf(m_old);
}

int nc_window_streambuf::overflow(int c)
{
	int ret = c;
	if (c != EOF)
	{
		int x = 0;
		int y = 0;
		int mx = 0;
		int my = 0;
		getyx(m_pnl, y, x);
		getmaxyx(m_pnl, my, mx);
		if (y < 1)
			y = 1;
		if (x < 2)
			x = 2;
		if (x > mx - 4)
		{
			if (y + 1 >= my)
				scroll(m_pnl);
			else
				y++;
			x = 2;
		}
		if (m_flags)
		{
			wattron(m_pnl, m_flags);
			if (mvwaddch(m_pnl, y, x++, (chtype)c) == ERR)
				ret = EOF;
			wattroff(m_pnl, m_flags);
		}
		else if (mvwaddch(m_pnl, y, x++, (chtype)c) == ERR)
			ret = EOF;
	}
	if (c == EOF) // || std::isspace(c)
		if (sync() == EOF)
			ret = EOF;
	return ret;
}

int nc_window_streambuf::sync()
{
	if (stdscr && m_pnl)
		return (wrefresh(m_pnl) == ERR) ? EOF : 0;
	return EOF;
}

}

vector<string> form_dialog(vector<string> _sfields, vector<string> _lfields, vector<string> _bfields, int _cols, int _rows, string _post_form);
bytes parse_data(string _args);


int main(int argc, char** argv)
{
	unsigned short listenPort = 30303;
	string remoteHost;
	unsigned short remotePort = 30303;
	string dbPath;
	bool mining = false;
	NodeMode mode = NodeMode::Full;
	unsigned peers = 5;
#if ETH_JSONRPC
	int jsonrpc = 8080;
#endif
	string publicIP;
	bool upnp = true;
	string clientName;

	// Init defaults
	Defaults::get();

	// Our address.
	KeyPair us = KeyPair::create();
	Address coinbase = us.address();

	string configFile = getDataDir() + "/config.rlp";
	bytes b = contents(configFile);
	if (b.size())
	{
		RLP config(b);
		us = KeyPair(config[0].toHash<Secret>());
		coinbase = config[1].toHash<Address>();
	}
	else
	{
		RLPStream config(2);
		config << us.secret() << coinbase;
		writeFile(configFile, config.out());
	}

	for (int i = 1; i < argc; ++i)
	{
		string arg = argv[i];
		if ((arg == "-l" || arg == "--listen" || arg == "--listen-port") && i + 1 < argc)
			listenPort = (short)atoi(argv[++i]);
		else if ((arg == "-u" || arg == "--public-ip" || arg == "--public") && i + 1 < argc)
			publicIP = argv[++i];
		else if ((arg == "-r" || arg == "--remote") && i + 1 < argc)
			remoteHost = argv[++i];
		else if ((arg == "-p" || arg == "--port") && i + 1 < argc)
			remotePort = (short)atoi(argv[++i]);
		else if ((arg == "-n" || arg == "--upnp") && i + 1 < argc)
		{
			string m = argv[++i];
			if (isTrue(m))
				upnp = true;
			else if (isFalse(m))
				upnp = false;
			else
			{
				cerr << "Invalid UPnP option: " << m << endl;
				return -1;
			}
		}
		else if ((arg == "-c" || arg == "--client-name") && i + 1 < argc)
			clientName = argv[++i];
		else if ((arg == "-a" || arg == "--address" || arg == "--coinbase-address") && i + 1 < argc)
			coinbase = h160(fromHex(argv[++i]));
		else if ((arg == "-s" || arg == "--secret") && i + 1 < argc)
			us = KeyPair(h256(fromHex(argv[++i])));
		else if ((arg == "-d" || arg == "--path" || arg == "--db-path") && i + 1 < argc)
			dbPath = argv[++i];
		else if ((arg == "-m" || arg == "--mining") && i + 1 < argc)
		{
			string m = argv[++i];
			if (isTrue(m))
				mining = true;
			else if (isFalse(m))
				mining = false;
			else
			{
				cerr << "Unknown mining option: " << m << endl;
			}
		}
#if ETH_JSONRPC
		else if ((arg == "-j" || arg == "--json-rpc"))
			jsonrpc = jsonrpc ? jsonrpc : 8080;
		else if (arg == "--json-rpc-port" && i + 1 < argc)
			jsonrpc = atoi(argv[++i]);
#endif
		else if ((arg == "-v" || arg == "--verbosity") && i + 1 < argc)
			g_logVerbosity = atoi(argv[++i]);
		else if ((arg == "-x" || arg == "--peers") && i + 1 < argc)
			peers = atoi(argv[++i]);
		else if ((arg == "-o" || arg == "--mode") && i + 1 < argc)
		{
			string m = argv[++i];
			if (m == "full")
				mode = NodeMode::Full;
			else if (m == "peer")
				mode = NodeMode::PeerServer;
			else
			{
				cerr << "Unknown mode: " << m << endl;
				return -1;
			}
		}
		else if (arg == "-h" || arg == "--help")
			help();
		else if (arg == "-V" || arg == "--version")
			version();
		else
			remoteHost = argv[i];
	}

	if (!clientName.empty())
		clientName += "/";
    Client c("NEthereum(++)/" + clientName + "v" + eth::EthVersion + "/" ETH_QUOTED(ETH_BUILD_TYPE) "/" ETH_QUOTED(ETH_BUILD_PLATFORM), coinbase, dbPath);
	cout << credits();

	std::ostringstream ccout;

	// Initialize ncurses
	char* str = new char[255];
	int width;
	int height;
	int y = 0;
	int x = 2;
	string cmd;
	WINDOW * mainwin, * consolewin, * logwin, * blockswin, * pendingwin, *addswin, * contractswin, * peerswin;

	if (!(mainwin = initscr()))
	{
		cerr << "Error initialising ncurses.";
		return -1;
	}

	getmaxyx(mainwin, height, width);
	int qheight = height * 3 / 5;
	int qwidth = width / 4 - 4;

	nonl();
	cbreak();
	timeout(30000);
	echo();
	keypad(mainwin, true);

	// Initialize color pairs
	start_color();
	init_pair(1, COLOR_WHITE, COLOR_BLACK);
	init_pair(2, COLOR_RED, COLOR_BLACK);
	init_pair(3, 7, COLOR_BLACK);
	use_default_colors();

	logwin = newwin(height * 2 / 5 - 2, width * 2 / 3, qheight, 0);
	nc::nc_window_streambuf outbuf(logwin, std::cout);

	consolewin   = newwin(qheight, width / 4, 0, 0);
	nc::nc_window_streambuf coutbuf(consolewin, ccout);
	blockswin    = newwin(qheight, width / 4, 0, width / 4);
	pendingwin   = newwin(height * 1 / 5, width / 4, 0, width * 2 / 4);
	peerswin     = newwin(height * 2 / 5, width / 4, height * 1 / 5, width * 2 / 4);
	addswin      = newwin(height * 2 / 5 - 2, width / 3, qheight, width * 2 / 3);
	contractswin = newwin(qheight, width / 4, 0, width * 3 / 4);

	int vl = qheight - 4;
	wsetscrreg(consolewin, 1, vl);
	wsetscrreg(blockswin, 1, vl);
	wsetscrreg(pendingwin, 1, vl);
	wsetscrreg(peerswin, 1, vl);
	wsetscrreg(addswin, 1, vl);
	wsetscrreg(contractswin, 1, vl);

	mvwprintw(mainwin, 1, 1, " > ");
	wresize(mainwin, 3, width);
	mvwin(mainwin, height - 3, 0);

	wmove(mainwin, 1, 4);

	if (!remoteHost.empty())
		c.startNetwork(listenPort, remoteHost, remotePort, mode, peers, publicIP, upnp);
	if (mining)
	{
		ClientGuard g(&c);
		c.startMining();
	}

#if ETH_JSONRPC
	auto_ptr<EthStubServer> jsonrpcServer;
	if (jsonrpc > -1)
	{
		jsonrpcServer = auto_ptr<EthStubServer>(new EthStubServer(new jsonrpc::HttpServer(jsonrpc), c));
		jsonrpcServer->setKeys({us});
		jsonrpcServer->StartListening();
	}
#endif

	while (true)
	{
		wclrtobot(consolewin);
		wclrtobot(pendingwin);
		wclrtobot(peerswin);
		wclrtobot(addswin);
		wclrtobot(contractswin);

		ccout << credits();

		// Prompt
		wmove(mainwin, 1, 4);
		getstr(str);

		string s(str);
		istringstream iss(s);
		iss >> cmd;

		// Address
		ccout << "Address:" << endl;
		ccout << toHex(us.address().asArray()) << endl << endl;

		mvwprintw(mainwin, 1, 1, " > ");
		clrtoeol();

		if (s.length() > 1)
		{
			ccout << "> ";
			ccout << str << endl;
		}

		if (cmd == "netstart")
		{
			eth::uint port;
			iss >> port;
			ClientGuard g(&c);
			c.startNetwork((short)port);
		}
		else if (cmd == "connect")
		{
			string addr;
			eth::uint port;
			iss >> addr >> port;
			ClientGuard g(&c);
			c.connect(addr, (short)port);
		}
		else if (cmd == "netstop")
		{
			ClientGuard g(&c);
			c.stopNetwork();
		}
		else if (cmd == "minestart")
		{
			ClientGuard g(&c);
			c.startMining();
		}
		else if (cmd == "minestop")
		{
			ClientGuard g(&c);
			c.stopMining();
		}
#if ETH_JSONRPC
		else if (cmd == "jsonport")
		{
			if (iss.peek() != -1)
				iss >> jsonrpc;
			cout << "JSONRPC Port: " << jsonrpc << endl;
		}
		else if (cmd == "jsonstart")
		{
			if (jsonrpc < 0)
				jsonrpc = 8080;
			jsonrpcServer = auto_ptr<EthStubServer>(new EthStubServer(new jsonrpc::HttpServer(jsonrpc), c));
			jsonrpcServer->setKeys({us});
			jsonrpcServer->StartListening();
		}
		else if (cmd == "jsonstop")
		{
			if (jsonrpcServer.get())
				jsonrpcServer->StopListening();
			jsonrpcServer.reset();
		}
#endif
		else if (cmd == "address")
		{
			ccout << "Current address:" << endl;
			ccout << toHex(us.address().asArray()) << endl;
		}
		else if (cmd == "secret")
		{
			ccout << "Current secret:" << endl;
			ccout << toHex(us.secret().asArray()) << endl;
		}
		else if (cmd == "block")
		{
			eth::uint n = c.blockChain().details().number;
			ccout << "Current block # ";
			ccout << toString(n) << endl;
		}
		else if (cmd == "peers")
		{
			for (auto it: c.peers())
				cout << it.host << ":" << it.port << ", " << it.clientVersion << ", "
					<< std::chrono::duration_cast<std::chrono::milliseconds>(it.lastPing).count() << "ms"
					<< endl;
		}
		else if (cmd == "balance")
		{
			u256 balance = c.state().balance(us.address());
			ccout << "Current balance:" << endl;
			ccout << toString(balance) << endl;
		}
		else if (cmd == "transact")
		{
			ClientGuard g(&c);
			auto const& bc = c.blockChain();
			auto h = bc.currentHash();
			auto blockData = bc.block(h);
			BlockInfo info(blockData);
			vector<string> s;
			s.push_back("Address");
			vector<string> l;
			l.push_back("Amount");
			stringstream label;
			label << "Gas price (" << info.minGasPrice << ")";
			l.push_back(label.str());
			l.push_back("Gas");
			vector<string> b;
			b.push_back("Secret");
			b.push_back("Data");
			vector<string> fields = form_dialog(s, l, b, height, width, cmd);
			int fs = fields.size();
			if (fs < 6)
			{
				if (fs > 0)
					cwarn << "Missing parameter";
			}
			else
			{
				fields[0].erase(std::remove(fields[0].begin(), fields[0].end(), ' '), fields[0].end());
				fields[4].erase(std::remove(fields[4].begin(), fields[4].end(), ' '), fields[4].end());
				fields[5].erase(std::find_if(fields[5].rbegin(), fields[5].rend(), std::bind1st(std::not_equal_to<char>(), ' ')).base(), fields[5].end());
				int size = fields[0].length();
				u256 amount;
				u256 gasPrice;
				u256 gas;
				stringstream ssa;
				ssa << fields[1];
				ssa >> amount;
				stringstream ssg;
				ssg << fields[3];
				ssg >> gas;
				stringstream ssp;
				ssp << fields[2];
				ssp >> gasPrice;
				string sechex = fields[4];
				string sdata = fields[5];
				cnote << "Data:";
				cnote << sdata;
				bytes data = parse_data(sdata);
				cnote << "Bytes:";
				string sbd = asString(data);
				bytes bbd = asBytes(sbd);
				stringstream ssbd;
				ssbd << bbd;
				cnote << ssbd.str();
				int ssize = fields[4].length();
				u256 minGas = (u256)c.state().callGas(data.size(), 0);
				if (size < 40)
				{
					if (size > 0)
						cwarn << "Invalid address length: " << size;
				}
				else if (amount < 0)
					cwarn << "Invalid amount: " << amount;
				else if (gasPrice < info.minGasPrice)
					cwarn << "Minimum gas price is " << info.minGasPrice;
				else if (gas < minGas)
					cwarn << "Minimum gas amount is " << minGas;
				else if (ssize < 40)
				{
					if (ssize > 0)
						cwarn << "Invalid secret length:" << ssize;
				}
				else
				{
					Secret secret = h256(fromHex(sechex));
					Address dest = h160(fromHex(fields[0]));
					c.transact(secret, amount, dest, data, gas, gasPrice);
				}
			}
		}
		else if (cmd == "send")
		{
			ClientGuard g(&c);
			vector<string> s;
			s.push_back("Address");
			vector<string> l;
			l.push_back("Amount");
			vector<string> b;
			vector<string> fields = form_dialog(s, l, b, height, width, cmd);
			int fs = fields.size();
			if (fs < 2)
			{
				if (fs > 0)
					cwarn << "Missing parameter";
			}
			else
			{
				fields[0].erase(std::remove(fields[0].begin(), fields[0].end(), ' '), fields[0].end());
				int size = fields[0].length();
				u256 amount;
				stringstream sss;
				sss << fields[1];
				sss >> amount;
				if (size < 40)
				{
					if (size > 0)
						cwarn << "Invalid address length: " << size;
				}
				else if (amount <= 0)
					cwarn << "Invalid amount: " << amount;
				else
				{
					auto const& bc = c.blockChain();
					auto h = bc.currentHash();
					auto blockData = bc.block(h);
					BlockInfo info(blockData);
					u256 minGas = (u256)c.state().callGas(0, 0);
					Address dest = h160(fromHex(fields[0]));
					c.transact(us.secret(), amount, dest, bytes(), minGas, info.minGasPrice);
				}
			}
		}
		else if (cmd == "contract")
		{
			ClientGuard g(&c);
			auto const& bc = c.blockChain();
			auto h = bc.currentHash();
			auto blockData = bc.block(h);
			BlockInfo info(blockData);
			vector<string> s;
			vector<string> l;
			l.push_back("Endowment");
			stringstream label;
			label << "Gas price (" << info.minGasPrice << ")";
			l.push_back(label.str());
			l.push_back("Gas");
			vector<string> b;
			b.push_back("Code (hex)");
			vector<string> fields = form_dialog(s, l, b, height, width, cmd);
			int fs = fields.size();
			if (fs < 4)
			{
				if (fs > 0)
					cwarn << "Missing parameter";
			}
			else
			{
				u256 endowment;
				u256 gas;
				u256 gasPrice;
				stringstream sse;
				sse << fields[0];
				sse >> endowment;
				stringstream ssg;
				ssg << fields[2];
				ssg >> gas;
				stringstream ssp;
				ssp << fields[1];
				ssp >> gasPrice;
				string sinit = fields[3];
				trim_all(sinit);
				int size = sinit.length();
				bytes init;
				cnote << "Init:";
				cnote << sinit;
				cnote << "Code size: " << size;
				if (size < 1)
					cwarn << "No code submitted";
				else
				{
					cnote << "Assembled:";
					stringstream ssc;
					init = fromHex(sinit);
					ssc.str(string());
					ssc << disassemble(init);
					cnote << "Init:";
					cnote << ssc.str();
				}
				u256 minGas = (u256)c.state().createGas(init.size(), 0);
				if (endowment < 0)
					cwarn << "Invalid endowment";
				else if (gasPrice < info.minGasPrice)
					cwarn << "Minimum gas price is " << info.minGasPrice;
				else if (gas < minGas)
					cwarn << "Minimum gas amount is " << minGas;
				else
				{
					c.transact(us.secret(), endowment, init, gas, gasPrice);
				}
			}
		}
		else if (cmd == "inspect")
		{
			string rechex;
			iss >> rechex;

			if (rechex.length() != 40)
				cwarn << "Invalid address length";
			else
			{
				ClientGuard g(&c);
				auto h = h160(fromHex(rechex));
				stringstream s;
				auto mem = c.state().storage(h);

				for (auto const& i: mem)
					s << "@" << showbase << hex << i.first << "    " << showbase << hex << i.second << endl;
				s << endl << disassemble(c.state().code(h));

				string outFile = getDataDir() + "/" + rechex + ".evm";
				ofstream ofs;
				ofs.open(outFile, ofstream::binary);
				ofs.write(s.str().c_str(), s.str().length());
				ofs.close();
			}
		}
		else if (cmd == "help")
			interactiveHelp();
		else if (cmd == "exit")
			break;

		// Clear cmd at each pass
		cmd = "";


		// Lock to prevent corrupt block-chain errors
		ClientGuard g(&c);

		auto const& st = c.state();
		auto const& bc = c.blockChain();
		ccout << "Genesis hash: " << bc.genesisHash() << endl;

		// Blocks
		y = 1;
		for (auto h = bc.currentHash(); h != bc.genesisHash(); h = bc.details(h).parent)
		{
			auto d = bc.details(h);
			string s = "# " + std::to_string(d.number) + ' ' +  toString(h); // .abridged();
			mvwaddnstr(blockswin, y++, x, s.c_str(), qwidth);

			for (auto const& i: RLP(bc.block(h))[1])
			{
				Transaction t(i[0].data());
				string ss;
				ss = t.receiveAddress ?
					"  " + toString(toHex(t.safeSender().asArray())) + " " + (st.addressHasCode(t.receiveAddress) ? '*' : '-') + "> " + toString(t.receiveAddress) + ": " + toString(formatBalance(t.value)) + " [" + toString((unsigned)t.nonce) + "]":
					"  " + toString(toHex(t.safeSender().asArray())) + " +> " + toString(right160(t.sha3())) + ": " + toString(formatBalance(t.value)) + " [" + toString((unsigned)t.nonce) + "]";
				mvwaddnstr(blockswin, y++, x, ss.c_str(), qwidth - 2);
				if (y > qheight - 2)
					break;
			}
			if (y > qheight - 2)
				break;
		}


		// Pending
		y = 1;
		auto aps = c.pending();
		for (auto const& t: aps)
		{
			string ss;
			if (t.receiveAddress)
				ss = toString(toHex(t.safeSender().asArray())) + " " + (st.addressHasCode(t.receiveAddress) ? '*' : '-') + "> " + toString(t.receiveAddress) + ": " + toString(formatBalance(t.value)) + " " + " [" + toString((unsigned)t.nonce) + "]";
			else
				ss = toString(toHex(t.safeSender().asArray())) + " +> " + toString(right160(t.sha3())) + ": " + toString(formatBalance(t.value)) + "[" + toString((unsigned)t.nonce) + "]";
			mvwaddnstr(pendingwin, y++, x, ss.c_str(), qwidth);
			if (y > qheight - 4)
				break;
		}


		// Contracts and addresses
		y = 1;
		int cc = 1;
		auto acs = st.addresses();
		for (auto const& i: acs)
		{
			auto r = i.first;

			string ss;
			ss = toString(r) + pretty(r, st) + " : " + toString(formatBalance(i.second)) + " [" + toString((unsigned)st.transactionsFrom(i.first)) + "]";
			mvwaddnstr(addswin, y++, x, ss.c_str(), width / 2 - 4);
			scrollok(addswin, true);

			if (st.addressHasCode(r))
			{
				ss = toString(r) + " : " + toString(formatBalance(i.second)) + " [" + toString((unsigned)st.transactionsFrom(i.first)) + "]";
				mvwaddnstr(contractswin, cc++, x, ss.c_str(), qwidth);
				if (cc > qheight - 2)
					break;
			}
			if (y > height * 2 / 5 - 2)
				break;
		}

		// Peers
		y = 1;
		string psc;
		string pss;
		auto cp = c.peers();
		psc = toString(cp.size()) + " peer(s)";
		for (PeerInfo const& i: cp)
		{
			pss = toString(chrono::duration_cast<chrono::milliseconds>(i.lastPing).count()) + " ms - " + i.host + ":" + toString(i.port) + " - " + i.clientVersion;
			mvwaddnstr(peerswin, y++, x, pss.c_str(), qwidth);
			if (y > height * 2 / 5 - 4)
				break;
		}

		box(consolewin, 0, 0);
		box(blockswin, 0, 0);
		box(pendingwin, 0, 0);
		box(peerswin, 0, 0);
		box(addswin, 0, 0);
		box(contractswin, 0, 0);
		box(mainwin, 0, 0);

		// Balance
		stringstream ssb;
		u256 balance = c.state().balance(us.address());
		Address gavCoin("0115554959f43bf1d04cd7e3749d00fb0623ce1f");
		u256 totalGavCoinBalance = st.storage(gavCoin, (u160)us.address());
		ssb << "Balance: " << formatBalance(balance) <<  " | " << totalGavCoinBalance << " GAV";
		mvwprintw(consolewin, 0, x, ssb.str().c_str());

		// Block
		mvwprintw(blockswin, 0, x, "Block # ");
		eth::uint n = c.blockChain().details().number;
		mvwprintw(blockswin, 0, 10, toString(n).c_str());

		// Pending
		string pc;
		pc = "Pending: " + toString(c.pending().size());
		mvwprintw(pendingwin, 0, x, pc.c_str());

		// Contracts
		string sc = "Contracts: ";
		sc += toString(cc - 1);
		mvwprintw(contractswin, 0, x, sc.c_str());

		// Peers
		mvwprintw(peerswin, 0, x, "Peers: ");
		mvwprintw(peerswin, 0, 9, toString(c.peers().size()).c_str());

		// Mining flag
		if (c.isMining())
			mvwprintw(consolewin, qheight - 1, width / 4 - 11, "Mining ON");
		else
			mvwprintw(consolewin, qheight - 1, width / 4 - 12, "Mining OFF");

		wmove(consolewin, 1, x);

		// Addresses
		string ac;
		ac = "Addresses: " + toString(acs.size());
		mvwprintw(addswin, 0, x, ac.c_str());


		wrefresh(consolewin);
		wrefresh(blockswin);
		wrefresh(pendingwin);
		wrefresh(peerswin);
		wrefresh(addswin);
		wrefresh(contractswin);
		wrefresh(mainwin);
	}

	delwin(addswin);
	delwin(contractswin);
	delwin(peerswin);
	delwin(pendingwin);
	delwin(blockswin);
	delwin(consolewin);
	delwin(logwin);
	delwin(mainwin);
	endwin();
	refresh();

#if ETH_JSONRPC
	if (jsonrpcServer.get())
		jsonrpcServer->StopListening();
#endif

	return 0;
}

void print_in_middle(WINDOW *win, int starty, int startx, int width, string str, chtype color)
{
	int length;
	int x = 0;
	int y = 0;
	float temp;

	if (startx != 0)
		x = startx;
	if (starty != 0)
		y = starty;
	if (width == 0)
		width = 80;

	length = str.length();
	temp = (width - length) / 2;
	x = startx + (int)temp;
	wattron(win, color);
	mvwprintw(win, y, x, "%s", str.c_str());
	wattroff(win, color);
	refresh();
}

vector<string> form_dialog(vector<string> _sv, vector<string> _lv, vector<string> _bv, int _cols, int _rows, string _post_form)
{
	vector<string> vs;
	WINDOW *form_win;
	int _sfields = _sv.size();
	int _lfields = _lv.size();
	int _bfields = _bv.size();
	int maxfields = _sfields + _lfields + _bfields;
	vector<FIELD*> field(maxfields);

	int ch;
	int starty = 6;
	int height = _cols;
	int width = _rows;

	// Initialize the fields
	int si;
	int li;
	int bi = 0;
	vector<int> labels;
	for (si = 0; si < _sfields; ++si)
	{
		starty++; // Leave room for our labels, no window yet so that or fake fields...
		field[si] = new_field(1, 40, starty++, 1, 0, 0);
		labels.push_back(starty);
		set_field_back(field[si], A_UNDERLINE);
		set_field_type(field[si], TYPE_ALNUM, 40);
	}
	for (li = _sfields; li < _sfields + _lfields; ++li)
	{
		starty++;
		field[li] = new_field(1, 64, starty++, 1, 3, 0);
		labels.push_back(starty);
		set_field_back(field[li], A_UNDERLINE);
	}
	for (bi = _sfields + _lfields; bi < maxfields; ++bi)
	{
		starty++;
		field[bi] = new_field(5, 72, starty++, 1, 0, 0);
		labels.push_back(starty);
		field_opts_off(field[bi], O_STATIC);
		set_field_back(field[bi], A_UNDERLINE);
		starty += 4;
	}
	field[maxfields] = NULL;

	// Create the form and post it
	FORM *form = new_form(field.data());

	// Calculate the area required for the form
	scale_form(form, &_rows, &_cols);

	// Create the window to be associated with the form
	form_win = newwin(_rows + 4, _cols + 8, (height / 2 - _rows / 2 - 2), (width / 2 - _cols / 2 - 2));

	// Set main window and sub window
	set_form_win(form, form_win);
	set_form_sub(form, derwin(form_win, _rows, _cols, 2, 2));

	nodelay(form_win, true);
	keypad(form_win, true);
	noecho();
	timeout(0);

	box(form_win, 0, 0);
	print_in_middle(form_win, 1, 0, _cols, _post_form, COLOR_PAIR(2));

	post_form(form);

	// Set labels
	int ca = 0;
	int cf;
	for (cf = 0; cf < _sfields; ++cf)
	{
		wattron(form_win, COLOR_PAIR(3));
		mvwprintw(form_win, labels[ca], 3, _sv[cf].c_str());
		wattroff(form_win, COLOR_PAIR(3));
		ca++;
	}
	for (cf = 0; cf < _lfields; ++cf)
	{
		wattron(form_win, COLOR_PAIR(3));
		mvwprintw(form_win, labels[ca], 3, _lv[cf].c_str());
		mvwprintw(form_win, labels[ca] + 1, _cols - 1, "wei");
		wattroff(form_win, COLOR_PAIR(3));
		ca++;
	}
	for (cf = 0; cf < _bfields; ++cf)
	{
		wattron(form_win, COLOR_PAIR(3));
		mvwprintw(form_win, labels[ca], 3, _bv[cf].c_str());
		wattroff(form_win, COLOR_PAIR(3));
		ca++;
	}

	wrefresh(form_win);

	print_in_middle(form_win, 3, 0, _cols, string("Use the TAB key to switch between fields."), COLOR_PAIR(1));
	print_in_middle(form_win, 4, 0, _cols, string("Use UP, DOWN arrow keys to switch between lines."), COLOR_PAIR(1));
	print_in_middle(form_win, 6, 0, _cols, string("Press ENTER to submit the form and ESC to cancel."), COLOR_PAIR(1));
	refresh();

	while ((ch = wgetch(form_win)) != 27 && ch != 13) // KEY_F(1))
	{
		switch (ch)
		{
			case 9: // Tab
				form_driver(form, REQ_NEXT_FIELD);
				form_driver(form, REQ_END_LINE);
				break;
			case KEY_DOWN:
				form_driver(form, REQ_NEXT_LINE);
				break;
			case KEY_UP:
				form_driver(form, REQ_PREV_LINE);
				break;
			case KEY_LEFT:
				form_driver(form, REQ_LEFT_CHAR);
				break;
			case KEY_RIGHT:
				form_driver(form, REQ_RIGHT_CHAR);
				break;
			case KEY_BACKSPACE: // Backspace
			case KEY_DC:
			case KEY_DL:
			case 127:
				form_driver(form, REQ_DEL_PREV);
				wrefresh(form_win);
				break;
			case KEY_ENTER: // Enter
			case 13:
			case 27: // Esc
				break;
			default:
				form_driver(form, ch);
				break;
		}
	}

	if (form_driver(form, REQ_VALIDATION) != E_OK)
		cwarn << "Validation error";

	int fi;
	for (fi = 0; fi < maxfields; ++fi)
		free_field(field[fi]);
	free_form(form);
	unpost_form(form);
	echo();
	timeout(30000);
	delwin(form_win);

	if (ch == 13)
		for (int fi = 0; fi < maxfields; ++fi)
			vs.push_back(field_buffer(field[fi], 0));

	return vs;
}

bytes parse_data(string _args)
{
	bytes m_data;
	stringstream args(_args);
	string arg;
	int cc = 0;
	while (args >> arg)
	{
		int al = arg.length();
		if (boost::starts_with(arg, "0x"))
		{
			bytes bs = fromHex(arg);
			m_data += bs;
		}
		else if (arg[0] == '@')
		{
			arg = arg.substr(1, arg.length());
			if (boost::starts_with(arg, "0x"))
			{
				cnote << "hex: " << arg;
				bytes bs = fromHex(arg);
				int size = bs.size();
				if (size < 32)
					for (auto i = 0; i < 32 - size; ++i)
						m_data.push_back(0);
				m_data += bs;
			}
			else if (boost::starts_with(arg, "\"") && boost::ends_with(arg, "\""))
			{
				arg = arg.substr(1, arg.length() - 2);
				cnote << "string: " << arg;
				if (al < 32)
					for (int i = 0; i < 32 - al; ++i)
						m_data.push_back(0);
				for (int i = 0; i < al; ++i)
					m_data.push_back(arg[i]);
			}
			else
			{
				cnote << "value: " << arg;
				bytes bs = toBigEndian(u256(arg));
				int size = bs.size();
				if (size < 32)
					for (auto i = 0; i < 32 - size; ++i)
						m_data.push_back(0);
				m_data += bs;
			}
		}
		else
			for (int i = 0; i < al; ++i)
				m_data.push_back(arg[i]);
		cc++;
	}
	return m_data;
}<|MERGE_RESOLUTION|>--- conflicted
+++ resolved
@@ -127,15 +127,12 @@
 
 	string vs = toString(eth::EthVersion);
 	vs = vs.substr(vs.find_first_of('.') + 1)[0];
+	int pocnumber = stoi(vs);
 	string m_servers;
-<<<<<<< HEAD
 	if (pocnumber == 4)
-		m_servers = "54.72.31.55";
+		m_servers = "173.246.105.207";
 	else
-		m_servers = "54.72.69.180";
-=======
-	m_servers = "173.246.105.207";
->>>>>>> c845d05a
+		m_servers = "173.246.105.207";
 
 	ccout << "Type 'netstart 30303' to start networking" << endl;
 	ccout << "Type 'connect " << m_servers << " 30303' to connect" << endl;
